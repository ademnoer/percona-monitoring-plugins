--- conflicted
+++ resolved
@@ -32,11 +32,8 @@
          --defaults-file) shift; OPT_DEFT="${1}"; shift; ;;
          -H)              shift; OPT_HOST="${1}"; shift; ;;
          -l)              shift; OPT_USER="${1}"; shift; ;;
-<<<<<<< HEAD
+         -L)              shift; OPT_LOPA="${1}"; shift; ;;
          -m)              shift; OPT_MIN="${1}"; shift; ;;
-=======
-         -L)              shift; OPT_LOPA="${1}"; shift; ;;
->>>>>>> 9bc57e71
          -p)              shift; OPT_PASS="${1}"; shift; ;;
          -P)              shift; OPT_PORT="${1}"; shift; ;;
          -S)              shift; OPT_SOCK="${1}"; shift; ;;
@@ -167,11 +164,8 @@
                     Defaults to /etc/nagios/mysql.cnf if it exists.
     -H HOST         MySQL hostname.
     -l USER         MySQL username.
-<<<<<<< HEAD
+    -L LOGIN-PATH   Use login-path to access MySQL (with MySQL client 5.6).
     -m CRIT         Minimal threshold to ensure for delayed slaves; default 0.
-=======
-    -L LOGIN-PATH   Use login-path to access MySQL (with MySQL client 5.6).
->>>>>>> 9bc57e71
     -p PASS         MySQL password.
     -P PORT         MySQL port.
     -S SOCKET       MySQL socket file.
