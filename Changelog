--- conflicted
+++ resolved
@@ -6,11 +6,8 @@
 	* HTTP status was not fetched correctly when $use_ssh was disabled (bug 937017).
 	* MongoDB didn't support --port2 (bug 937018).
 	* Percona Server response time graph didn't tolerate <> 14 rows (bug 954118).
-<<<<<<< HEAD
 	* The release tarball had an extra directory (bug 934227).
-=======
 	* pmp-check-mysql-status didn't remove one of its temp files (bug 959425).
->>>>>>> b619f179
 
 2012-02-16: version 0.9.0
 -------------------------
